import os
from abc import ABC
from dataclasses import dataclass, field
from logging import getLogger
from typing import Any, Dict, Optional, TypeVar

from psutil import cpu_count

from ..system_utils import get_gpu_device_ids, is_nvidia_system, is_rocm_system
from ..task_utils import (
    infer_library_from_model_name_or_path,
    infer_model_type_from_model_name_or_path,
    infer_task_from_model_name_or_path,
)

LOGGER = getLogger("backend")

<<<<<<< HEAD
# backends share the same hub kwargs
HUB_KWARGS = {
    "revision": "main",
    "force_download": False,
    "local_files_only": False,
    "trust_remote_code": True,
}

=======
>>>>>>> 86078481

@dataclass
class BackendConfig(ABC):
    name: str
    version: str
    _target_: str

    task: Optional[str] = None
<<<<<<< HEAD
    model: Optional[str] = None
    processor: Optional[str] = None
=======
>>>>>>> 86078481
    library: Optional[str] = None
    model_type: Optional[str] = None

    model: Optional[str] = None
    processor: Optional[str] = None

    device: Optional[str] = None
    # we use a string here instead of a list
    # because it's easier to pass in a yaml or from cli
    # and it's consistent with GPU environment variables
    device_ids: Optional[str] = None

    seed: int = 42
    inter_op_num_threads: Optional[int] = None
    intra_op_num_threads: Optional[int] = None

    # model kwargs that are added to its init method/constructor
    model_kwargs: Dict[str, Any] = field(default_factory=dict)
    # processor kwargs that are added to its init method/constructor
    processor_kwargs: Dict[str, Any] = field(default_factory=dict)

    def __post_init__(self):
        if self.model is None:
            raise ValueError("`model` must be specified.")

        if self.processor is None:
            self.processor = self.model

        # TODO: add cache_dir, token, etc. to these methods
        if self.library is None:
            self.library = infer_library_from_model_name_or_path(
                self.model,
                revision=self.model_kwargs.get("revision", None),
                token=self.model_kwargs.get("token", None),
            )

        if self.task is None:
            self.task = infer_task_from_model_name_or_path(
                self.model,
                self.library,
                revision=self.model_kwargs.get("revision", None),
                token=self.model_kwargs.get("token", None),
            )

        if self.model_type is None:
            self.model_type = infer_model_type_from_model_name_or_path(
                self.model,
                self.library,
                revision=self.model_kwargs.get("revision", None),
                token=self.model_kwargs.get("token", None),
                trust_remote_code=self.model_kwargs.get("trust_remote_code", False),
            )

        if self.device is None:
            self.device = "cuda" if is_nvidia_system() or is_rocm_system() else "cpu"

        if ":" in self.device:
            LOGGER.warning("`device` was specified using PyTorch format (e.g. `cuda:0`) which is not recommended.")
            self.device = self.device.split(":")[0]
            self.device_ids = self.device.split(":")[1]
            LOGGER.warning(f"`device` and `device_ids` are now set to `{self.device}` and `{self.device_ids}`.")

        if self.device not in ["cuda", "cpu", "mps", "xla", "gpu"]:
            raise ValueError(f"`device` must be either `cuda`, `cpu`, `mps`, `xla` or `gpu`, but got {self.device}")

        if self.device == "cuda":
            if self.device_ids is None:
                LOGGER.warning("`device_ids` was not specified, using all available GPUs.")
                self.device_ids = get_gpu_device_ids()
                LOGGER.warning(f"`device_ids` is now set to `{self.device_ids}` based on system configuration.")

            if is_nvidia_system():
                os.environ["CUDA_DEVICE_ORDER"] = "PCI_BUS_ID"
                os.environ["CUDA_VISIBLE_DEVICES"] = self.device_ids
                LOGGER.info(f"CUDA_VISIBLE_DEVICES was set to {os.environ['CUDA_VISIBLE_DEVICES']}.")
            elif is_rocm_system():
                os.environ["ROCR_VISIBLE_DEVICES"] = self.device_ids
                LOGGER.info(f"ROCR_VISIBLE_DEVICES was set to {os.environ['ROCR_VISIBLE_DEVICES']}.")
            else:
                raise RuntimeError("CUDA device is only supported on systems with NVIDIA or ROCm drivers.")

        if self.library not in ["transformers", "diffusers", "timm", "llama_cpp"]:
            raise ValueError(
                f"`library` must be either `transformers`, `diffusers`, `timm` or `llama_cpp`, but got {self.library}"
            )

        if self.inter_op_num_threads is not None:
            if self.inter_op_num_threads == -1:
                self.inter_op_num_threads = cpu_count()

        if self.intra_op_num_threads is not None:
            if self.intra_op_num_threads == -1:
                self.intra_op_num_threads = cpu_count()


BackendConfigT = TypeVar("BackendConfigT", bound=BackendConfig)<|MERGE_RESOLUTION|>--- conflicted
+++ resolved
@@ -15,17 +15,6 @@
 
 LOGGER = getLogger("backend")
 
-<<<<<<< HEAD
-# backends share the same hub kwargs
-HUB_KWARGS = {
-    "revision": "main",
-    "force_download": False,
-    "local_files_only": False,
-    "trust_remote_code": True,
-}
-
-=======
->>>>>>> 86078481
 
 @dataclass
 class BackendConfig(ABC):
@@ -34,11 +23,6 @@
     _target_: str
 
     task: Optional[str] = None
-<<<<<<< HEAD
-    model: Optional[str] = None
-    processor: Optional[str] = None
-=======
->>>>>>> 86078481
     library: Optional[str] = None
     model_type: Optional[str] = None
 
