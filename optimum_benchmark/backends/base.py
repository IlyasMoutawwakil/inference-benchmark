--- conflicted
+++ resolved
@@ -86,36 +86,11 @@
             self.pretrained_config = get_transformers_pretrained_config(self.config.model, **self.config.model_kwargs)
             self.automodel_loader = get_transformers_automodel_loader_for_task(self.config.task)
             self.pretrained_processor = get_transformers_pretrained_processor(
-<<<<<<< HEAD
-                self.config.model, self.config.processor, **self.config.hub_kwargs
-=======
                 self.config.processor, **self.config.processor_kwargs
->>>>>>> 86078481
             )
             self.model_shapes = extract_transformers_shapes_from_artifacts(
                 self.pretrained_config, self.pretrained_processor
             )
-<<<<<<< HEAD
-            self.model_type = self.pretrained_config.model_type
-
-        # Hack for Stable Cascade to make sure we use the combined pipeline
-        auto_model_class_name = None
-        if "stable-cascade" in self.config.model:
-            auto_model_class_name = "StableCascadeCombinedPipeline"
-        elif "stable-diffusion-xl" in self.config.model:
-            auto_model_class_name = "StableDiffusionXLPipeline"
-        elif "sdxl" in self.config.model:
-            auto_model_class_name = "StableDiffusionXLPipeline"
-
-        self.automodel_class = get_automodel_class_for_task(
-            model_type=self.model_type,
-            library=self.config.library,
-            task=self.config.task,
-            framework="pt",
-            auto_model_class_name=auto_model_class_name,
-        )
-=======
->>>>>>> 86078481
 
     def seed(self) -> None:
         set_seed(self.config.seed)
