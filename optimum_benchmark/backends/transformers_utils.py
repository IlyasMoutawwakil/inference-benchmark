from contextlib import contextmanager
from typing import Any, Dict, Optional, Union

import torch
import transformers
from transformers import (
    AutoConfig,
    AutoFeatureExtractor,
    AutoImageProcessor,
    AutoProcessor,
    AutoTokenizer,
    FeatureExtractionMixin,
    GenerationConfig,
    ImageProcessingMixin,
    PretrainedConfig,
    ProcessorMixin,
    SpecialTokensMixin,
)

from ..import_utils import is_torch_available

TASKS_TO_MODEL_LOADERS = {
    # text processing
    "feature-extraction": "AutoModel",
    "fill-mask": "AutoModelForMaskedLM",
    "multiple-choice": "AutoModelForMultipleChoice",
    "question-answering": "AutoModelForQuestionAnswering",
    "token-classification": "AutoModelForTokenClassification",
    "text-classification": "AutoModelForSequenceClassification",
    # audio processing
    "audio-xvector": "AutoModelForAudioXVector",
    "text-to-audio": "AutoModelForTextToSpectrogram",
    "audio-classification": "AutoModelForAudioClassification",
    "audio-frame-classification": "AutoModelForAudioFrameClassification",
    # image processing
    "mask-generation": "AutoModel",
    "image-to-image": "AutoModelForImageToImage",
    "masked-im": "AutoModelForMaskedImageModeling",
    "object-detection": "AutoModelForObjectDetection",
    "depth-estimation": "AutoModelForDepthEstimation",
    "image-segmentation": "AutoModelForImageSegmentation",
    "image-classification": "AutoModelForImageClassification",
    "semantic-segmentation": "AutoModelForSemanticSegmentation",
    "zero-shot-object-detection": "AutoModelForZeroShotObjectDetection",
    "zero-shot-image-classification": "AutoModelForZeroShotImageClassification",
    # text generation
    "image-to-text": "AutoModelForVision2Seq",
    "text-generation": "AutoModelForCausalLM",
    "text2text-generation": "AutoModelForSeq2SeqLM",
    "image-text-to-text": "AutoModelForImageTextToText",
    "visual-question-answering": "AutoModelForVisualQuestionAnswering",
    "automatic-speech-recognition": ("AutoModelForSpeechSeq2Seq", "AutoModelForCTC"),
}

SYNONYM_TASKS = {
    "sentence-similarity": "feature-extraction",
}

if is_torch_available():
    TASKS_TO_MODEL_TYPES_TO_MODEL_CLASSES = {}
    for task_name, model_loaders in TASKS_TO_MODEL_LOADERS.items():
        TASKS_TO_MODEL_TYPES_TO_MODEL_CLASSES[task_name] = {}

        if isinstance(model_loaders, str):
            model_loaders = (model_loaders,)

        for model_loader_name in model_loaders:
            model_loader_class = getattr(transformers, model_loader_name, None)
            if model_loader_class is not None:
                TASKS_TO_MODEL_TYPES_TO_MODEL_CLASSES[task_name].update(
                    model_loader_class._model_mapping._model_mapping
                )
else:
    TASKS_TO_MODEL_TYPES_TO_MODEL_CLASSES = {}

<<<<<<< HEAD

def get_transformers_automodel_loader_for_task(task: str, model_type: Optional[str] = None):
    if task in SYNONYM_TASKS:
        task = SYNONYM_TASKS[task]

    if model_type is not None:
        model_loader_name = TASKS_TO_MODEL_TYPES_TO_MODEL_CLASSES[task][model_type]
    else:
        model_loader_name = TASKS_TO_MODEL_LOADERS[task]

    return getattr(transformers, model_loader_name)


=======
>>>>>>> 31aa6620
PretrainedProcessor = Union["FeatureExtractionMixin", "ImageProcessingMixin", "SpecialTokensMixin", "ProcessorMixin"]


def get_transformers_pretrained_config(model: str, **kwargs) -> "PretrainedConfig":
    # sometimes contains information about the model's input shapes that are not available in the config
    return AutoConfig.from_pretrained(model, **kwargs)


def get_transformers_generation_config(model: str, **kwargs) -> Optional["GenerationConfig"]:
    try:
        # sometimes contains information about the model's input shapes that are not available in the config
        return GenerationConfig.from_pretrained(model, **kwargs)
    except Exception:
        return GenerationConfig()


def get_transformers_pretrained_processor(model: str, **kwargs) -> Optional["PretrainedProcessor"]:
    try:
        # sometimes contains information about the model's input shapes that are not available in the config
        return AutoProcessor.from_pretrained(model, **kwargs)
    except Exception:
        try:
            return AutoFeatureExtractor.from_pretrained(model, **kwargs)
        except Exception:
            try:
                return AutoImageProcessor.from_pretrained(model, **kwargs)
            except Exception:
                try:
                    return AutoTokenizer.from_pretrained(model, **kwargs)
                except Exception:
                    return None


def get_flat_dict(d: Dict[str, Any]) -> Dict[str, Any]:
    flat_dict = {}
    for k, v in d.items():
        if isinstance(v, dict):
            flat_dict.update(get_flat_dict(v))
        else:
            flat_dict[k] = v
    return flat_dict


def get_flat_artifact_dict(artifact: Union[PretrainedConfig, PretrainedProcessor]) -> Dict[str, Any]:
    artifact_dict = {}

    if isinstance(artifact, ProcessorMixin):
        artifact_dict.update(
            {k: v for k, v in artifact.__dict__.items() if isinstance(v, (int, str, float, bool, list, tuple, dict))}
        )
        for attribute in artifact.attributes:
            artifact_dict.update(get_flat_artifact_dict(getattr(artifact, attribute)))
    elif hasattr(artifact, "to_dict"):
        artifact_dict.update(
            {k: v for k, v in artifact.to_dict().items() if isinstance(v, (int, str, float, bool, list, tuple, dict))}
        )
    else:
        artifact_dict.update(
            {k: v for k, v in artifact.__dict__.items() if isinstance(v, (int, str, float, bool, list, tuple, dict))}
        )

    artifact_dict = get_flat_dict(artifact_dict)

    return artifact_dict


def extract_transformers_shapes_from_artifacts(
    config: Optional["PretrainedConfig"] = None,
    processor: Optional["PretrainedProcessor"] = None,
) -> Dict[str, Any]:
    flat_artifacts_dict = {}

    if config is not None:
        flat_artifacts_dict.update(get_flat_artifact_dict(config))

    if processor is not None:
        flat_artifacts_dict.update(get_flat_artifact_dict(processor))

    shapes = {}

    # text input
    if "vocab_size" in flat_artifacts_dict:
        shapes["vocab_size"] = flat_artifacts_dict["vocab_size"]

    if "type_vocab_size" in flat_artifacts_dict:
        shapes["type_vocab_size"] = flat_artifacts_dict["type_vocab_size"]

    if "max_position_embeddings" in flat_artifacts_dict:
        shapes["max_position_embeddings"] = flat_artifacts_dict["max_position_embeddings"]
    elif "n_positions" in flat_artifacts_dict:
        shapes["max_position_embeddings"] = flat_artifacts_dict["n_positions"]

    # image input
    if "num_channels" in flat_artifacts_dict:
        shapes["num_channels"] = flat_artifacts_dict["num_channels"]

    if "image_size" in flat_artifacts_dict:
        image_size = flat_artifacts_dict["image_size"]
    elif "size" in flat_artifacts_dict:
        image_size = flat_artifacts_dict["size"]
    else:
        image_size = None

    if isinstance(image_size, (int, float)):
        shapes["height"] = image_size
        shapes["width"] = image_size
    elif isinstance(image_size, (list, tuple)):
        shapes["height"] = image_size[0]
        shapes["width"] = image_size[0]
    elif isinstance(image_size, dict) and len(image_size) == 2:
        shapes["height"] = list(image_size.values())[0]
        shapes["width"] = list(image_size.values())[1]
    elif isinstance(image_size, dict) and len(image_size) == 1:
        shapes["height"] = list(image_size.values())[0]
        shapes["width"] = list(image_size.values())[0]

    if "input_size" in flat_artifacts_dict:
        input_size = flat_artifacts_dict["input_size"]
        shapes["num_channels"] = input_size[0]
        shapes["height"] = input_size[1]
        shapes["width"] = input_size[2]

    # classification labels
    if "id2label" in flat_artifacts_dict:
        id2label = flat_artifacts_dict["id2label"]
        shapes["num_labels"] = len(id2label)
    elif "num_classes" in flat_artifacts_dict:
        shapes["num_labels"] = flat_artifacts_dict["num_classes"]

    # object detection labels
    if "num_queries" in flat_artifacts_dict:
        shapes["num_queries"] = flat_artifacts_dict["num_queries"]

    # image-text input

    if "patch_size" in flat_artifacts_dict:
        shapes["patch_size"] = flat_artifacts_dict["patch_size"]
    if "in_chans" in flat_artifacts_dict:
        shapes["num_channels"] = flat_artifacts_dict["in_chans"]
    if "image_seq_len" in flat_artifacts_dict:
        shapes["image_seq_len"] = flat_artifacts_dict["image_seq_len"]
    if "image_token_id" in flat_artifacts_dict:
        shapes["image_token_id"] = flat_artifacts_dict["image_token_id"]
    if "spatial_merge_size" in flat_artifacts_dict:
        shapes["spatial_merge_size"] = flat_artifacts_dict["spatial_merge_size"]
    if "do_image_splitting" in flat_artifacts_dict:
        shapes["do_image_splitting"] = flat_artifacts_dict["do_image_splitting"]

    if "temporal_patch_size" in flat_artifacts_dict:
        shapes["temporal_patch_size"] = flat_artifacts_dict["temporal_patch_size"]

    return shapes


TORCH_INIT_FUNCTIONS = {
    "normal_": torch.nn.init.normal_,
    "uniform_": torch.nn.init.uniform_,
    "trunc_normal_": torch.nn.init.trunc_normal_,
    "xavier_normal_": torch.nn.init.xavier_normal_,
    "xavier_uniform_": torch.nn.init.xavier_uniform_,
    "kaiming_normal_": torch.nn.init.kaiming_normal_,
    "kaiming_uniform_": torch.nn.init.kaiming_uniform_,
    "normal": torch.nn.init.normal,
    "uniform": torch.nn.init.uniform,
    "xavier_normal": torch.nn.init.xavier_normal,
    "xavier_uniform": torch.nn.init.xavier_uniform,
    "kaiming_normal": torch.nn.init.kaiming_normal,
    "kaiming_uniform": torch.nn.init.kaiming_uniform,
}


def fast_random_tensor(tensor: torch.Tensor, *args: Any, **kwargs: Any) -> torch.Tensor:
    return torch.nn.init.uniform_(tensor)


@contextmanager
def fast_weights_init():
    # Replace the initialization functions
    for name, init_func in TORCH_INIT_FUNCTIONS.items():
        if name != "uniform_":  # avoid recursion
            setattr(torch.nn.init, name, fast_random_tensor)
    try:
        yield
    finally:
        # Restore the original initialization functions
        for name, init_func in TORCH_INIT_FUNCTIONS.items():
            if name != "uniform_":  # avoid recursion
                setattr(torch.nn.init, name, init_func)<|MERGE_RESOLUTION|>--- conflicted
+++ resolved
@@ -73,7 +73,6 @@
 else:
     TASKS_TO_MODEL_TYPES_TO_MODEL_CLASSES = {}
 
-<<<<<<< HEAD
 
 def get_transformers_automodel_loader_for_task(task: str, model_type: Optional[str] = None):
     if task in SYNONYM_TASKS:
@@ -87,8 +86,6 @@
     return getattr(transformers, model_loader_name)
 
 
-=======
->>>>>>> 31aa6620
 PretrainedProcessor = Union["FeatureExtractionMixin", "ImageProcessingMixin", "SpecialTokensMixin", "ProcessorMixin"]
 
 
