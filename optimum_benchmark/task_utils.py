--- conflicted
+++ resolved
@@ -185,53 +185,6 @@
     return inferred_task_name
 
 
-<<<<<<< HEAD
-# adapted from https://github.com/huggingface/optimum/blob/main/optimum/exporters/tasks.py without torch dependency
-def get_automodel_class_for_task(
-    task: str,
-    auto_model_class_name: Optional[str] = None,
-    model_type: Optional[str] = None,
-    library: str = "transformers",
-    framework: str = "pt",
-):
-    if auto_model_class_name == "StableCascadeCombinedPipeline":
-        from diffusers import StableCascadeCombinedPipeline
-
-        return StableCascadeCombinedPipeline
-    elif auto_model_class_name == "StableDiffusionXLPipeline":
-        from diffusers import StableDiffusionXLPipeline
-
-        return StableDiffusionXLPipeline
-
-    task = map_from_synonym(task)
-
-    if framework == "pt":
-        tasks_to_model_loader = _LIBRARY_TO_TASKS_TO_MODEL_LOADER_MAP[library]
-    elif framework == "jax":
-        raise NotImplementedError("JAX is not supported yet.")
-    elif framework == "tf":
-        raise NotImplementedError("TensorFlow is not supported yet.")
-    else:
-        raise NotImplementedError("Only PyTorch is supported for now.")
-
-    loaded_library = importlib.import_module(library)
-
-    if auto_model_class_name is None:
-        if task not in tasks_to_model_loader:
-            raise KeyError(
-                f"Unknown task: {task}. Possible values are: "
-                + ", ".join([f"`{key}` for {tasks_to_model_loader[key]}" for key in tasks_to_model_loader])
-            )
-
-        if isinstance(tasks_to_model_loader[task], str):
-            inferred_auto_model_class_name = tasks_to_model_loader[task]
-        elif isinstance(tasks_to_model_loader[task], tuple):
-            if model_type is None:
-                inferred_auto_model_class_name = tasks_to_model_loader[task][0]
-            else:
-                for auto_class_name in tasks_to_model_loader[task]:
-                    model_mapping = getattr(loaded_library, auto_class_name)._model_mapping._model_mapping
-=======
 def infer_model_type_from_model_name_or_path(
     model_name_or_path: str,
     library_name: Optional[str] = None,
@@ -241,7 +194,6 @@
 ) -> str:
     if library_name is None:
         library_name = infer_library_from_model_name_or_path(model_name_or_path, revision=revision, token=token)
->>>>>>> 86078481
 
     inferred_model_type = None
 
