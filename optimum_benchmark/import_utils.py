--- conflicted
+++ resolved
@@ -7,11 +7,8 @@
 _optimum_available = importlib.util.find_spec("optimum") is not None
 _torch_available = importlib.util.find_spec("torch") is not None
 _onnx_available = importlib.util.find_spec("onnx") is not None
-<<<<<<< HEAD
 _tensorrt_available = importlib.util.find_spec("tensorrt") is not None
-=======
 _peft_available = importlib.util.find_spec("peft") is not None
->>>>>>> 487583f4
 _py3nvml_available = importlib.util.find_spec("py3nvml") is not None
 _torch_distributed_available = importlib.util.find_spec("torch.distributed") is not None
 _onnxruntime_available = importlib.util.find_spec("onnxruntime") is not None
@@ -22,13 +19,12 @@
 _amdsmi_available = importlib.util.find_spec("amdsmi") is not None
 
 
-<<<<<<< HEAD
 def is_tensorrt_available():
     return _tensorrt_available
-=======
+
+
 def is_peft_available():
     return _peft_available
->>>>>>> 487583f4
 
 
 def is_onnx_available():
