--- conflicted
+++ resolved
@@ -63,11 +63,6 @@
             raise RuntimeError(f"Process exited with non-zero code {isolated_process.exitcode}.")
 
         reports = []
-<<<<<<< HEAD
-        while not queue.empty():
-            reports.append(queue.get(block=True))
-=======
->>>>>>> de951e77
 
         LOGGER.info("\t+ Gatehring reports from all ranks.")
         for rank in range(self.config.nproc_per_node):
@@ -119,20 +114,10 @@
 
     report = worker(*worker_args)
 
-<<<<<<< HEAD
-    torch.distributed.barrier()
-    report = worker(*worker_args)
-    torch.distributed.barrier()
-
-    lock.acquire()
-    queue.put(report, block=True)
-    lock.release()
-=======
     LOGGER.info(f"Saving report from rank {rank}.")
     report.save_json(f"rank_{rank}_report.json")
 
     LOGGER.info("Destroying torch.distributed process group.")
     torch.distributed.destroy_process_group()
->>>>>>> de951e77
 
     LOGGER.info("Exiting torchrun rank.")