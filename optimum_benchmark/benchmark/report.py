from dataclasses import dataclass, make_dataclass
from logging import getLogger
from typing import Any, Dict, List, Optional

from rich.console import Console
from rich.markdown import Markdown

from ..hub_utils import PushToHubMixin, classproperty
from ..trackers.energy import Efficiency, Energy
from ..trackers.latency import Latency, Throughput
from ..trackers.memory import Memory

CONSOLE = Console()
LOGGER = getLogger("report")


@dataclass
class TargetMeasurements:
    memory: Optional[Memory] = None
    latency: Optional[Latency] = None
    throughput: Optional[Throughput] = None
    energy: Optional[Energy] = None
    efficiency: Optional[Efficiency] = None
    measures: Optional[List] = None

    def __post_init__(self):
        if self.memory is not None and isinstance(self.memory, dict):
            self.memory = Memory(**self.memory)
        if self.latency is not None and isinstance(self.latency, dict):
            self.latency = Latency(**self.latency)
        if self.throughput is not None and isinstance(self.throughput, dict):
            self.throughput = Throughput(**self.throughput)
        if self.energy is not None and isinstance(self.energy, dict):
            self.energy = Energy(**self.energy)
        if self.efficiency is not None and isinstance(self.efficiency, dict):
            self.efficiency = Efficiency(**self.efficiency)

    @staticmethod
    def aggregate(measurements: List["TargetMeasurements"]) -> "TargetMeasurements":
        assert len(measurements) > 0, "No measurements to aggregate"

        m0 = measurements[0]

        memory = Memory.aggregate([m.memory for m in measurements]) if m0.memory is not None else None
        latency = Latency.aggregate([m.latency for m in measurements]) if m0.latency is not None else None
        throughput = Throughput.aggregate([m.throughput for m in measurements]) if m0.throughput is not None else None
        energy = Energy.aggregate([m.energy for m in measurements]) if m0.energy is not None else None
        efficiency = Efficiency.aggregate([m.efficiency for m in measurements]) if m0.efficiency is not None else None

        return TargetMeasurements(
            memory=memory, latency=latency, throughput=throughput, energy=energy, efficiency=efficiency
        )

    def to_plain_text(self) -> str:
        plain_text = ""

        for key in ["memory", "latency", "throughput", "energy", "efficiency"]:
            measurement = getattr(self, key)
            if measurement is not None:
                plain_text += f"\t+ {key}:\n"
                plain_text += measurement.to_plain_text()

        return plain_text

    def log(self):
        for line in self.to_plain_text().split("\n"):
            if line:
                LOGGER.info(line)

    def to_markdown_text(self) -> str:
        markdown_text = ""

        for key in ["memory", "latency", "throughput", "energy", "efficiency"]:
            measurement = getattr(self, key)
            if measurement is not None:
                markdown_text += f"## {key}:\n\n"
                markdown_text += measurement.to_markdown_text()

        return markdown_text

    def print(self):
        CONSOLE.print(Markdown(self.to_markdown_text()))


@dataclass
class BenchmarkReport(PushToHubMixin):
    @classmethod
    def from_list(cls, targets: List[str]) -> "BenchmarkReport":
        return cls.from_dict({target: None for target in targets})

    @classmethod
    def from_dict(cls, data: Dict[str, Any]) -> "BenchmarkReport":
        return make_dataclass(cls_name=cls.__name__, fields=data.keys(), bases=(cls,))(**data)

    def __post_init__(self):
        for target in self.to_dict().keys():
            if getattr(self, target) is None:
                setattr(self, target, TargetMeasurements())
            elif isinstance(getattr(self, target), dict):
                setattr(self, target, TargetMeasurements(**getattr(self, target)))

    @classmethod
    def aggregate(cls, reports: List["BenchmarkReport"]) -> "BenchmarkReport":
        aggregated_measurements = {}
        for target in reports[0].to_dict().keys():
            measurements = [getattr(report, target) for report in reports]
            aggregated_measurements[target] = TargetMeasurements.aggregate(measurements)

        return cls.from_dict(aggregated_measurements)

    def to_plain_text(self) -> str:
        plain_text = ""

        for target in self.to_dict().keys():
<<<<<<< HEAD
            measurements: BenchmarkMeasurements = getattr(self, target)
            if measurements.energy is not None:
                measurements.energy.log(prefix=target)
            if measurements.measures is not None:
                for i, measure in enumerate(measurements.measures):
                    measure.log(prefix=f"{target}_iteration_{i+1}")
=======
            plain_text += f"+ {target}:\n"
            plain_text += getattr(self, target).to_plain_text()
>>>>>>> 08c9f594

        return plain_text

    def to_markdown_text(self) -> str:
        markdown_text = ""

        for target in self.to_dict().keys():
<<<<<<< HEAD
            measurements: BenchmarkMeasurements = getattr(self, target)
            if measurements.memory is not None:
                measurements.memory.log(prefix=target)
            if measurements.latency is not None:
                measurements.latency.log(prefix=target)
            if measurements.throughput is not None:
                measurements.throughput.log(prefix=target)
            if measurements.energy is not None:
                measurements.energy.log(prefix=target)
            if measurements.efficiency is not None:
                measurements.efficiency.log(prefix=target)
            if measurements.measures is not None:
                for i, measure in enumerate(measurements.measures):
                    measure.log(prefix=f"{target}_iteration_{i+1}")
=======
            markdown_text += f"# {target}:\n\n"
            markdown_text += getattr(self, target).to_markdown_text()
>>>>>>> 08c9f594

        return markdown_text

    def save_text(self, filename: str):
        with open(filename, mode="w") as f:
            f.write(self.to_plain_text())

    def save_markdown(self, filename: str):
        with open(filename, mode="w") as f:
            f.write(self.to_markdown_text())

    def log(self):
        for line in self.to_plain_text().split("\n"):
            if line:
                LOGGER.info(line)

    def print(self):
        CONSOLE.print(Markdown(self.to_markdown_text()))

    @classproperty
    def default_filename(self) -> str:
        return "benchmark_report.json"<|MERGE_RESOLUTION|>--- conflicted
+++ resolved
@@ -21,7 +21,6 @@
     throughput: Optional[Throughput] = None
     energy: Optional[Energy] = None
     efficiency: Optional[Efficiency] = None
-    measures: Optional[List] = None
 
     def __post_init__(self):
         if self.memory is not None and isinstance(self.memory, dict):
@@ -112,17 +111,8 @@
         plain_text = ""
 
         for target in self.to_dict().keys():
-<<<<<<< HEAD
-            measurements: BenchmarkMeasurements = getattr(self, target)
-            if measurements.energy is not None:
-                measurements.energy.log(prefix=target)
-            if measurements.measures is not None:
-                for i, measure in enumerate(measurements.measures):
-                    measure.log(prefix=f"{target}_iteration_{i+1}")
-=======
             plain_text += f"+ {target}:\n"
             plain_text += getattr(self, target).to_plain_text()
->>>>>>> 08c9f594
 
         return plain_text
 
@@ -130,25 +120,8 @@
         markdown_text = ""
 
         for target in self.to_dict().keys():
-<<<<<<< HEAD
-            measurements: BenchmarkMeasurements = getattr(self, target)
-            if measurements.memory is not None:
-                measurements.memory.log(prefix=target)
-            if measurements.latency is not None:
-                measurements.latency.log(prefix=target)
-            if measurements.throughput is not None:
-                measurements.throughput.log(prefix=target)
-            if measurements.energy is not None:
-                measurements.energy.log(prefix=target)
-            if measurements.efficiency is not None:
-                measurements.efficiency.log(prefix=target)
-            if measurements.measures is not None:
-                for i, measure in enumerate(measurements.measures):
-                    measure.log(prefix=f"{target}_iteration_{i+1}")
-=======
             markdown_text += f"# {target}:\n\n"
             markdown_text += getattr(self, target).to_markdown_text()
->>>>>>> 08c9f594
 
         return markdown_text
 
