--- conflicted
+++ resolved
@@ -173,15 +173,12 @@
 amdsmi/
 amd-*
 
-<<<<<<< HEAD
 # Code carbon
 generate_codecarbon.json
 task_codecarbon.json
 prefill_codecarbon.json
 
 # Mac specific
-=======
 external_repos/
->>>>>>> 1cf5bfa2
 .DS_Store
 outputs/