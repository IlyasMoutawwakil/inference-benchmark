--- conflicted
+++ resolved
@@ -173,10 +173,9 @@
 amdsmi/
 amd-*
 
-<<<<<<< HEAD
+
 external_repos/
-=======
+outputs/
+
 # Mac specific
-.DS_Store
-outputs/
->>>>>>> 65fa416f
+.DS_Store